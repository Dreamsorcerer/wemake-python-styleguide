# -*- coding: utf-8 -*-

"""
This file contains all possible violations.

It is used for e2e tests.
"""

from __future__ import print_function  # noqa: WPS422

import os.path  # noqa: WPS301
import sys as sys  # noqa: WPS113

from some import _protected  # noqa: WPS436

from .version import get_version  # noqa: WPS300

full_name = u'Nikita Sobolev'  # noqa: WPS302
phone_number = 555_123_999  # noqa:  WPS303
partial_number = .05  # noqa: WPS304
formatted_string = f'Hi, {full_name}'  # noqa: WPS305


def __getattr__():  # noqa: WPS413
    # See:
    # https://github.com/wemake-services/wemake-python-styleguide/issues/461
    anti_wps428 = 1


def foo_func():
    # See:
    # https://github.com/wemake-services/wemake-python-styleguide/issues/601

    yield (1, 2, 3, 4, 5, 6)  # noqa: WPS227


print(x > 2 > y > 4)  # noqa: WPS228

try:  # noqa: WPS229
    print(1)
    print(2)
    print(3)
except AnyError:
    print('nope')


class TooManyPublicAtts(object):  # noqa: WPS230
    def __init__(self):
        self.first = 1
        self.second = 2
        self.third = 3
        self.fourth = 4
        self.fifth = 5
        self.sixth = 6
        self.boom = 7


def function_name(
    value: int = 0,  # noqa: WPS110
):
    # See:
    # https://github.com/wemake-services/wemake-python-styleguide/issues/392
    anti_wps428 = 1


def some():  # noqa: WPS110
    from my_module import some_import  # noqa: WPS433

    class Nested(object):  # noqa: WPS431
        ...  # noqa: WPS428, WPS604

    def nested():  # noqa: WPS430
        anti_wps428 = 1

    raise NotImplemented  # noqa: WPS423


del {'a': 1}['a']  # noqa: WPS420
hasattr(object, 'some')  # noqa: WPS421
value = 1  # noqa: WPS110
x = 2  # noqa: WPS111
__private = 3  # noqa: WPS112
star_wars_episode_7 = 'the worst episode ever after 8'  # noqa: WPS114
consecutive__underscores = 4  # noqa: WPS116
cls = 5  # noqa: WPS117
__author__ = 'Nikita Sobolev'  # noqa: WPS410
extremely_long_name_that_needs_to_be_shortened_to_work_fine = 2  # noqa: WPS118
привет_по_русски = 'Hello, world!'  # noqa: WPS119
wrong_alias_ = 'some fake builtin alias'  # noqa: WPS120

def some_function():
    _should_not_be_used = 1  # noqa: WPS122
    print(_should_not_be_used)  # noqa: WPS121

used, __ = 1, 2  # noqa: WPS123

some._execute()  # noqa: WPS437


def many_locals():  # noqa: WPS210
    arg1, arg2, arg3, arg4, arg5, arg6 = range(6)


def many_arguments(_arg1, _arg2, _arg3, _arg4, _arg5, _arg6):  # noqa: WPS211
    anti_wps428 = 1


def many_returns(xy):  # noqa: WPS212
    if xy > 1:
        return 1
    if xy > 2:
        return 2
    if xy > 3:
        return 3
    if xy > 4:
        return 4
    if xy > 5:
        return 5
    return 6


def many_expressions(xy):  # noqa: WPS213
    print(xy)
    print(xy)
    print(xy)

    print(xy)
    print(xy)
    print(xy)

    print(xy)
    print(xy)
    print(xy)

    print(xy)


class ManyParents(First, Second, Third, Exception):  # noqa: WPS215
    anti_wps428 = 1


async def too_many_awaits():  # noqa: WPS217
    await test_function(1)
    await test_function(2)
    await test_function(3)
    await test_function(4)
    await test_function(5)
    await test_function(6)
    await test_function(7)


async def too_many_asserts():  # noqa: WPS218
    assert test_function(1)
    assert test_function(2)
    assert test_function(3)
    assert test_function(4)
    assert test_function(5)
    assert test_function(6)

deep_access = some.other[0].field.type.boom  # noqa: WPS219

def test_function():  # noqa: WPS231
    if xy > 1:
        if xy > 2:
            if xy > 3:
                if xy > 4:
                    if xy > 5:
                        test(5)  # noqa: WPS220


line = some.call(7 * 2, 3 / 4) / some.run(5 / some, 8 - 2 + 6)  # noqa: WPS221
if line and line > 2 and line > 3 and line > 4 and line > 5:  # noqa: WPS221,WPS222
    anti_wps428 = 1

if line:  # noqa: WPS223
    anti_wps428 = 1
elif line > 1:
    anti_wps428 = 1
elif line > 2:
    anti_wps428 = 1
elif line > 3:
    anti_wps428 = 1
elif line > 4:
    anti_wps428 = 1


try:  # noqa: WPS225
    do_some_bad()
except ValueError:
    print('value')
except KeyError:
    print('key')
except IndexError as exc:
    print('index', exc)
except TypeError:
    print('type')


class BadClass:  # noqa: WPS306
    UPPER_CASE_ATTRIBUTE = 12  # noqa: WPS115

    @staticmethod  # noqa: WPS602
    def some_static(arg1):
        return [
            target  # noqa: WPS224
            for assignment in range(hex_number)
            for target in range(assignment)
            for _ in range(10)
            if isinstance(target, int)
        ]

    @staticmethod  # noqa: WPS602
    async def some_async_static(arg1):
        return [
            node for node in 'ab' if node != 'a' if node != 'b'  # noqa: WPS307
        ]

    def __del__(self, *_args, **_kwargs):  # noqa: WPS603
        anti_wps428 = 1  # noqa: WPS442

    class Nested:  # noqa: WPS306,WPS431
        anti_wps428 = 1

    async def __eq__(self, other):  # noqa: WPS610
        anti_wps428 = 3  # noqa: WPS442


magic_numbers = 13.2 + 50  # noqa: WPS432

assert 1 < 1 < hex_number  # noqa: WPS308
assert 2 > octal_number  # noqa: WPS309

hex_number = 0XFF  # noqa: WPS310
octal_number = 0O11  # noqa: WPS310
binary_number = 0B1001  # noqa: WPS310
number_with_scientific_notation = 1.5E-10  # noqa: WPS310
number_with_useless_plus = +5  # noqa: WPS330

if '6' in nodes in '6':  # noqa: WPS311, WPS525
    anti_wps428 = 1

assert hex_number == hex_number  # noqa: WPS312


async def test_async_function():
    return(123, 33)  # noqa: WPS313


if True:  # noqa: WPS314
    anti_wps428 = 1


class SomeTestClass(FirstParent, SecondParent, object):  # noqa: WPS315
    anti_wps428 = 1


class SomeClass(FirstParent,  # noqa: WPS317
                SecondParent,  # noqa: WPS318
                ThirdParent):  # noqa: WPS319
    anti_wps428 = 1


if SomeClass:
        print(SomeClass)  # noqa: WPS318

print(
    1,
    2)  # noqa: WPS319


def function(  # noqa: WPS320
    arg: Optional[  # noqa: WPS320
        str,
    ]
) -> Optional[
    str,
]:
    some_set = {1
               }  # noqa: WPS318


string_modifier = R'(s)'  # noqa: WPS321
multiline_string = """abc"""  # noqa: WPS322


def function_with_wrong_return():
    if some:
        print(some)
    return  # noqa: WPS324


def function_with_wrong_yield():
    if some:
        yield  # noqa: WPS325
    yield 1

bad_concatenation = 'a' 'b'  # noqa: WPS326

for literal in bad_concatenation:  # noqa: WPS327, WPS328
    continue

with open(bad_concatenation):  # noqa: WPS328
    pass  # noqa: WPS420


try:
    anti_wps428 = 1
except Exception as ex:  # noqa: WPS329
    raise ex

def some_other_function():
    some_value = 1
    return some_value  # noqa: WPS331

some_cond = cond() and 1 or None  # noqa: WPS332

print(one > two and two > three)  # noqa: WPS333

print(biggesst > middle >= smallest)  # noqa: WPS334

for index in [1, 2]:  # noqa: WPS335
    print(index)

string_concat = 'a' + 'b'  # noqa: WPS336

print(one == 'a' or one == 'b')  # noqa: WPS514
file_obj = open('filaname.py')  # noqa: WPS515
print(type(file_obj) == int)  # noqa: WPS516

print(*[], **{'@': 1})  # noqa: WPS517, WPS445
pi = 3.14 # noqa: WPS446
print(lambda: 0)  # noqa: WPS522
xterm += xterm + 1  # noqa: WPS524

for range_len in range(len(file_obj)):  # noqa: WPS518
    print(range_len)

sum_container = 0
for sum_item in file_obj:  # noqa: WPS519
    sum_container += sum_item

print(sum_container == [])  # noqa: WPS520
print(sum_container is 0)  # noqa: WPS521

try:
    anti_wps428 = 1
except BaseException:  # noqa: WPS424
    anti_wps428 = 1

call_with_positional_bool(True)  # noqa: WPS425


class MyInt(int):  # noqa: WPS600
    """My custom int subclass."""


class ShadowsAttribute(object):
    """Redefines attr from class."""

    first: int
    second = 1

    def __init__(self) -> None:
        self.first = 1
        self.second = 2  # noqa: WPS601


for symbol in 'abc':  # noqa: WPS500
    anti_wps428 = 1
else:
    anti_wps428 = 1

try:  # noqa: WPS501
    anti_wps428 = 1
finally:
    anti_wps428 = 1

nodes = nodes  # noqa: WPS434


class Example(object):
    """Correct class docstring."""

    def __init__(self):  # noqa: WPS611
        """Correct function docstring."""
        yield 10

    def __eq__(self, object_: object) -> bool:  # noqa: WPS612
        return super().__eq__(object_)


for loop_index in range(6):  # noqa: WPS426
    print(lambda: loop_index)


async def function_with_unreachable():
    await test_function()
    raise ValueError()
    print(1)  # noqa: WPS427


1 + 2  # noqa: WPS428

first = second = 2  # noqa: WPS429

first, nodes[0] = range(2)  # noqa: WPS414


try:  # noqa: WPS415
    anti_wps428 = 1
except ValueError:
    anti_wps428 = 1
except ValueError:
    anti_wps428 = 1

iters = list((yield letter) for letter in 'ab')  # noqa: WPS416


class MyBadException(BaseException):  # noqa: WPS418
    anti_wps428 = 1


some_if_expr = True if some_set else False  # noqa: WPS502

if some_if_expr:  # noqa: WPS502
    some_dict['x'] = True
else:
    some_dict['x'] = False


class ClassWithWrongContents((lambda: object)()):  # noqa: WPS606
    __slots__ = ['a', 'a']  # noqa: WPS607

    for _ in range(1):  # noqa: WPS604
        anti_wps428 = 1

    def method_with_no_args():  # noqa: WPS605
        super(ClassWithWrongContents, self).method_with_no_args()  # noqa: WPS608
        self.some_set = {1, 1}  # noqa: WPS417


def useless_returning_else():
    if some_set:
        return some_set
    else:
        return TypeError  # noqa: WPS503


def multiple_return_path():
    try:  # noqa: WPS419
        return 1
    except Exception:
        return 2
    else:
        return 3


def bad_default_values(
    self,
    withDoctest='PYFLAKES_DOCTEST' in os.environ,  # noqa: WPS404
):
    return True


for nodes[0] in (1, 2, 3):  # noqa: WPS405
    anti_wps428 = 1

with open('some') as MyBadException.custom:  # noqa: WPS406
    anti_wps428 = 1


anti_wps428.__truediv__(1)  # noqa: WPS609

if not some: # noqa: WPS504
    print('False')
else:
    print('Wrong')

try:
    try:  # noqa: WPS505
        anti_wps428 = 1
    except ValueError:
        raise TypeError('Second')
except TypeError:
    print('WTF?')

if some and (  # noqa: WPS337
    anti_wps428 == 1
):
    anti_wps428 = 'some text'


class WrongMethodOrder(object):  # noqa: WPS338
    def _protected(self):
        return self

    def public(self):
        return self


leading_zero = 1.2e01  # noqa: WPS339
positive_exponent = 1.1e+1  # noqa: WPS340
wrong_hex = 0xabc  # noqa: WPS341
wrong_escape_raw_string = '\\n'  # noqa: WPS342
bad_complex = 1J  # noqa: WPS343
zero_div = bad_complex / 0.0  # noqa: WPS344
mult_one = zero_div * 1  # noqa: WPS345
mult_one -= -1  # noqa: WPS346

CONSTANT = []  # noqa: WPS407

numbers = map(lambda string: int(string), ['1'])  # noqa: WPS506

if len(numbers) > 0:  # noqa: WPS507
    print('len!')

if numbers and numbers:  # noqa: WPS408
    print('duplicate boolop')

if not numbers == [1]:  # noqa: WPS508
    print('bad compare with not')

if numbers == CONSTANT != [2]:  # noqa: WPS409
    print(1 + (1 if number else 2))  # noqa: WPS509

print(numbers in [])  # noqa: WPS510
print(isinstance(number, int) or isinstance(number, (float, str)))  # noqa: 474
print(isinstance(numbers, (int,)))  # noqa: WPS512

if numbers:
    print('first')
else:
    if numbers:  # noqa: WPS513
        print('other')

def sync_gen():
    yield
    raise StopIteration  # noqa: WPS438

async def async_gen():
    yield
    raise StopIteration  # noqa: WPS438


class CheckStopIteration(object):
    def sync_gen(self):
        yield
        raise StopIteration()  # noqa: WPS438

    async def async_gen(self):
        yield
        raise StopIteration()  # noqa: WPS438

bad_unicode = b'\u1'  # noqa: WPS439
CheckStopIteration = 1  # noqa: WPS440
print(literal)  # noqa: WPS441
unhashable = {[]}  # noqa: WPS443
assert []  # noqa: WPS444
unhashable = [] * 2  # noqa: WPS435

from json import loads  # noqa: WPS347

some_model = (
    MyModel.objects.filter(...)
        .exclude(...)  # noqa: WPS348
)

swap_a = swap_b
swap_b = swap_a  # noqa: WPS523

print(constant[0:7])  # noqa: WPS349
var_a = var_a + var_b  # noqa: WPS350

class ChildClass(ParentClass):
    def some_method(self):
        super().some_other_method() # noqa: WPS613

LOWERCASE_ALPH = "abcdefghijklmnopqrstuvwxyz" # noqa: WPS447

int()  # noqa: WPS351

for wrong_loop in call(  # noqa: WPS352
    1, 2, 3,
):
    print('bad loop')

if a in {1}:  # noqa: WPS525
    print('bad!')

<<<<<<< HEAD

def implicit_yield_from():
    for wrong_yield in call():  # noqa: WPS526
        yield wrong_yield

try: # noqa: WPS448
    anti_wps428 = 1
except Exception:
    anti_wps428 = 1
except ValueError:
    anti_wps428 = 1


bad_frozenset = frozenset([1]) # noqa: WPS527


def wrong_yield_from():
    yield from []  # noqa: WPS353


def consecutive_yields():
    yield 1
    yield 2  # noqa: WPS354


for loop_var in loop_iter:  # noqa: WPS528
    print(loop_iter[loop_var])

if 'key' in some_dict:
    print(some_dict['key'])  # noqa: WPS529
    print(other_dict[1.0])  # noqa: WPS449
    print(some_sized[len(some_sized) - 2])  # noqa: WPS530
=======
deep_func(a)(b)(c)(d)  # noqa: WPS233

from json import loads  # noqa: WPS347
from some_module import a  # noqa: WPS347
from text import from_file  # noqa: WPS347
>>>>>>> 6d6b748e
<|MERGE_RESOLUTION|>--- conflicted
+++ resolved
@@ -587,8 +587,6 @@
 if a in {1}:  # noqa: WPS525
     print('bad!')
 
-<<<<<<< HEAD
-
 def implicit_yield_from():
     for wrong_yield in call():  # noqa: WPS526
         yield wrong_yield
@@ -620,10 +618,5 @@
     print(some_dict['key'])  # noqa: WPS529
     print(other_dict[1.0])  # noqa: WPS449
     print(some_sized[len(some_sized) - 2])  # noqa: WPS530
-=======
-deep_func(a)(b)(c)(d)  # noqa: WPS233
-
-from json import loads  # noqa: WPS347
-from some_module import a  # noqa: WPS347
-from text import from_file  # noqa: WPS347
->>>>>>> 6d6b748e
+
+deep_func(a)(b)(c)(d)  # noqa: WPS233